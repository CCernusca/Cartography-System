import matplotlib.pyplot as plt
import helper_functions as hf
import detectree as dtr
import numpy as np
import cv2

def get_tree_mask(img_path: str, expansion_thickness: int = 2, min_area: int = 10) -> np.ndarray:
    y_pred = dtr.Classifier().predict_img(img_path)
    tree_mask = y_pred.astype(np.uint8)

    contours = hf.get_contours(tree_mask)

    # Draw Contours around vegetation areas based on "expansion-thickness"
    expanded_mask = np.zeros_like(tree_mask) # new mask layer
    for cnt in contours:
        if cv2.contourArea(cnt) >= min_area:
            cv2.fillPoly(expanded_mask, [cnt], 255)

            if expansion_thickness > 0:
                cv2.drawContours(expanded_mask, [cnt], -1, 255, thickness=expansion_thickness)

    return expanded_mask

def get_water_mask(img_path: str, min_area_threshold: int = 500, water_kernel_size: int = 12) -> np.ndarray:
    img = cv2.imread(img_path)
    hsv = cv2.cvtColor(img, cv2.COLOR_BGR2HSV)

    # Color Range
    lower_water = np.array([90, 50, 50])
    upper_water = np.array([140, 255, 255])

    mask_water = cv2.inRange(hsv, lower_water, upper_water)

    # Morphological operations (close small gaps in layer)
    water_kernel = np.ones((water_kernel_size, water_kernel_size), np.uint8)
    closed_water_mask = cv2.morphologyEx(mask_water, cv2.MORPH_CLOSE, water_kernel)

    # Find contours in water segments
    contours = hf.get_contours(closed_water_mask)

    # Filter out artifacts (small water areas based on given threshold)
    filtered_water_mask = np.zeros_like(closed_water_mask)
    for cnt in contours:
        if cv2.contourArea(cnt) >= min_area_threshold:
            cv2.drawContours(filtered_water_mask, [cnt], -1, 255, thickness=cv2.FILLED)

    return (filtered_water_mask > 0).astype(np.uint8)

def get_zero_mask(tree_mask: np.ndarray, water_mask: np.ndarray) -> np.ndarray:
    # Combine tree and water masks to find free areas
    combined_mask = np.logical_or(tree_mask > 0, water_mask > 0).astype(np.uint8)

    # Inverted mask to get free areas
    free_area_mask = (combined_mask == 0).astype(np.uint8)

    zero_mask =  hf.filter_artifacts(free_area_mask)

    return zero_mask

def get_gabor_filter_mask(img, ksize=15, sigma=4.0, theta=0, lambd=10.0, gamma=0.5, psi=1) -> np.ndarray:
    gray_img = cv2.cvtColor(img, cv2.COLOR_BGR2GRAY)

    # Gabor kernel (filter)
    gabor_kernel = cv2.getGaborKernel((ksize, ksize), sigma, theta, lambd, gamma, psi, ktype=cv2.CV_32F)

    # Apply gabor filter to the image
    gabor_mask = cv2.filter2D(gray_img, cv2.CV_8UC3, gabor_kernel)

    return gabor_mask

def get_coast_mask(zero_mask: np.ndarray, water_mask: np.ndarray, water_source_min_size: int = 1000, coast_range: int = 100) -> np.ndarray:
    coast_mask = hf.mask_range(water_mask, contour_min_size=water_source_min_size, range_size=coast_range)
    
    coast_mask = np.logical_and(zero_mask > 0, coast_mask > 0).astype(np.uint8)
    return coast_mask

def get_inland_mask(zero_mask: np.ndarray, coast_mask: np.ndarray) -> np.ndarray:
    # Convert masks to binary masks
    zero_mask = (zero_mask > 0).astype(np.uint8) * 255
    coast_mask = (coast_mask > 0).astype(np.uint8) * 255

    return cv2.bitwise_and(zero_mask, cv2.bitwise_not(coast_mask))

def get_forest_edge_mask(tree_mask: np.ndarray, zero_mask: np.ndarray, contour_min_size: int = 500, range_size: int = 50) -> np.ndarray:
    tree_range_mask = hf.mask_range(tree_mask, contour_min_size=contour_min_size, range_size=range_size)
    forest_edge_mask = np.logical_and(tree_range_mask, zero_mask).astype(np.uint8)
    
    return forest_edge_mask

def overlay_mapping(img_path: str, tree_mask: np.ndarray, water_mask: np.ndarray) -> None:
    img = cv2.imread(img_path)
    img_rgb = cv2.cvtColor(img, cv2.COLOR_BGR2RGB)

    nature_mask = np.logical_or(tree_mask == 1, water_mask == 1).astype(np.uint8)
    zero_mask = get_zero_mask(tree_mask, water_mask)
    coast_mask = get_coast_mask(zero_mask, water_mask)
    inland_mask = get_inland_mask(zero_mask, coast_mask)
    forest_edge_mask = get_forest_edge_mask(tree_mask, zero_mask)
    water_and_coast_mask = np.logical_or(water_mask == 1, coast_mask == 1).astype(np.uint8)

    blueprints = hf.get_buildings()
    buildings = hf.place_buildings(blueprints, 
                                   amounts={
                                       "res-building 1": 2, 
                                       "res-building 2": 1, 
                                       "workshop": 1, 
<<<<<<< HEAD
                                       "HEP-Plant": 2, 
                                       "lumberjack": 1, 
                                       "port": 1, 
=======
                                       "HEP-Plant": 10, 
                                       "lumberjack": 1, 
                                       "port": 10, 
>>>>>>> 62ecf7a7
                                       "mine": 1}, 
                                    masks={
                                        "zero": zero_mask,
                                        "coast": coast_mask, 
                                        "inland": inland_mask, 
                                        "forest_edge": forest_edge_mask, 
                                        "water_and_coast": water_and_coast_mask}
                                   )

    # Display the result
    fig, axes = plt.subplots(1, 2, figsize=(10, 5))

    nature_overlay = hf.overlay_from_masks(img_path, (water_mask, (0, 0, 255), 0.5), (tree_mask, (0, 255, 0), 0.5))
    areas_overlay = hf.overlay_from_masks(img_path, (inland_mask, (255, 0, 0), 0.5), (coast_mask, (0, 0, 255), 0.5), (forest_edge_mask, (0, 255, 0), 0.5))

    axes[0].imshow(nature_overlay)
    axes[0].set_title("Nature Overlay")

    axes[1].imshow(areas_overlay)
    axes[1].set_title("Areas & Buildings Overlay")

    axes_index: int = 1
    for building in buildings:
        x, y, w, h = building["rect"]
        rect = plt.Rectangle((x, y), w, h, linewidth=1, edgecolor="white", facecolor="none")
        axes[axes_index].add_patch(rect)
        axes[axes_index].text(x + w/2, y - 5, building["nametag"], color="white", fontsize=6, ha="center")

    plt.tight_layout()
    plt.show()

if __name__ == "__main__":
    image_input_path = "./mocking-examples/main2.png"

    tree_mask = get_tree_mask(image_input_path)
    water_mask = get_water_mask(image_input_path)

    overlay_mapping(image_input_path, tree_mask, water_mask)<|MERGE_RESOLUTION|>--- conflicted
+++ resolved
@@ -104,15 +104,9 @@
                                        "res-building 1": 2, 
                                        "res-building 2": 1, 
                                        "workshop": 1, 
-<<<<<<< HEAD
-                                       "HEP-Plant": 2, 
-                                       "lumberjack": 1, 
-                                       "port": 1, 
-=======
                                        "HEP-Plant": 10, 
                                        "lumberjack": 1, 
                                        "port": 10, 
->>>>>>> 62ecf7a7
                                        "mine": 1}, 
                                     masks={
                                         "zero": zero_mask,
